--- conflicted
+++ resolved
@@ -1,6 +1,5 @@
 import mongoose, { connect } from "mongoose";
 
-<<<<<<< HEAD
 const { MongoClient, ServerApiVersion } = require('mongodb');
 const uri = "mongodb+srv://onigbindejoshua9_db_user:UUsrxaZa5clzjQtW@trekka.3glaftg.mongodb.net/Trekka?retryWrites=true&w=majority&appName=Trekka";
 
@@ -23,14 +22,13 @@
     finally {
     // Ensures that the client will close when you finish/error
     await client.close();
-=======
+
 const connectDB = async () => {
   try {
     await mongoose.connect(process.env.MONGO_URI);
     console.log("MongoDB connected successfully");
   } catch (error) {
     console.error("MongoDB connection failed:", error.message);
->>>>>>> 781d214e
   }
 };
 
