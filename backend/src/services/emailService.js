<<<<<<< HEAD
/**
 * Email Service
 * 
 * Handles sending transactional emails including payment receipts and booking passes.
 * Uses Nodemailer for email delivery.
 */

const nodemailer = require('nodemailer');
const logger = require('../utils/logger');
const QRCode = require('qrcode');
const path = require('path');
const fs = require('fs').promises;

// Initialize nodemailer transporter
const transporter = nodemailer.createTransport({
  host: process.env.SMTP_HOST,
  port: process.env.SMTP_PORT,
  secure: process.env.SMTP_SECURE === 'true',
  auth: {
    user: process.env.SMTP_USER,
    pass: process.env.SMTP_PASS
  }
});

/**
 * Generate QR code for booking pass
 * 
 * @param {String} bookingReference - Unique booking reference
 * @returns {Promise<String>} - Base64 encoded QR code
 */
async function generateBookingQR(bookingReference) {
  try {
    return await QRCode.toDataURL(bookingReference);
  } catch (error) {
    logger.error('QR code generation failed:', error);
    throw new Error('Failed to generate booking QR code');
  }
}

/**
 * Send payment receipt email
 * 
 * @param {Object} paymentData - Payment details
 * @param {String} paymentData.email - Customer email
 * @param {String} paymentData.transactionReference - Payment reference
 * @param {Number} paymentData.amount - Payment amount
 * @param {String} paymentData.currency - Currency code
 * @param {String} paymentData.gateway - Payment gateway used
 * @param {Object} bookingData - Booking details
 * @returns {Promise<Object>}
 */
async function sendPaymentReceipt(paymentData, bookingData) {
  try {
    const emailContent = `
      <h2>Payment Receipt | Trekka Transport</h2>
      <p>Thank you for your payment. Here are your transaction details:</p>
      
      <div style="background: #f9f9f9; padding: 15px; border-radius: 5px; margin: 20px 0;">
        <h3>Payment Details</h3>
        <p><strong>Transaction Reference:</strong> ${paymentData.transactionReference}</p>
        <p><strong>Amount Paid:</strong> ${paymentData.currency} ${(paymentData.amount/100).toFixed(2)}</p>
        <p><strong>Payment Method:</strong> ${paymentData.paymentMethod}</p>
        <p><strong>Date:</strong> ${new Date().toLocaleString()}</p>
      </div>

      <div style="background: #f9f9f9; padding: 15px; border-radius: 5px; margin: 20px 0;">
        <h3>Booking Summary</h3>
        <p><strong>From:</strong> ${bookingData.origin}</p>
        <p><strong>To:</strong> ${bookingData.destination}</p>
        <p><strong>Date:</strong> ${new Date(bookingData.departureDate).toLocaleDateString()}</p>
        <p><strong>Time:</strong> ${bookingData.departureTime}</p>
        <p><strong>Seats:</strong> ${bookingData.seats.join(', ')}</p>
      </div>
      
      <p>Your booking pass will be sent in a separate email.</p>
    `;

    await transporter.sendMail({
      from: process.env.EMAIL_FROM,
      to: paymentData.email,
      subject: `Payment Receipt - ${paymentData.transactionReference}`,
      html: emailContent
    });

    return { success: true };
  } catch (error) {
    logger.error('Failed to send payment receipt:', error);
    throw new Error('Failed to send payment receipt email');
  }
}

/**
 * Send booking pass email
 * 
 * @param {Object} bookingData - Booking details
 * @param {String} bookingData.email - Customer email
 * @param {String} bookingData.bookingReference - Booking reference
 * @param {Array} bookingData.seats - Booked seat numbers
 * @returns {Promise<Object>}
 */
async function sendBookingPass(bookingData) {
  try {
    // Generate QR code for the booking
    const qrCodeBase64 = await generateBookingQR(bookingData.bookingReference);

    const emailContent = `
      <h2>Booking Pass | Trekka Transport</h2>
      <p>Here is your booking pass. Please present this at the terminal before boarding.</p>
      
      <div style="background: #f9f9f9; padding: 15px; border-radius: 5px; margin: 20px 0;">
        <h3>Journey Details</h3>
        <p><strong>Booking Reference:</strong> ${bookingData.bookingReference}</p>
        <p><strong>From:</strong> ${bookingData.origin}</p>
        <p><strong>To:</strong> ${bookingData.destination}</p>
        <p><strong>Date:</strong> ${new Date(bookingData.departureDate).toLocaleDateString()}</p>
        <p><strong>Time:</strong> ${bookingData.departureTime}</p>
        <p><strong>Seats:</strong> ${bookingData.seats.join(', ')}</p>
      </div>

      <div style="text-align: center; margin: 30px 0;">
        <p><strong>Scan this QR code at the terminal</strong></p>
        <img src="${qrCodeBase64}" alt="Booking QR Code" style="width: 200px; height: 200px;"/>
      </div>
      
      <p>Important Notes:</p>
      <ul>
        <li>Please arrive at least 30 minutes before departure.</li>
        <li>Present this booking pass and a valid ID at the terminal.</li>
        <li>Keep this pass safe, it's your ticket to board.</li>
      </ul>
    `;

    await transporter.sendMail({
      from: process.env.EMAIL_FROM,
      to: bookingData.email,
      subject: `Booking Pass - ${bookingData.bookingReference}`,
      html: emailContent
    });

    return { success: true };
  } catch (error) {
    logger.error('Failed to send booking pass:', error);
    throw new Error('Failed to send booking pass email');
  }
}

module.exports = {
  sendPaymentReceipt,
  sendBookingPass
=======
import nodemailer from "nodemailer";

export const emailService = {
  async sendEmail(to, subject, html) {
    const transporter = nodemailer.createTransport({
      service: "Gmail",
      auth: {
        user: process.env.EMAIL_USER,
        pass: process.env.EMAIL_PASS,
      },
    });

    await transporter.sendMail({
      from: `"Support" <${process.env.EMAIL_USER}>`,
      to,
      subject,
      html,
    });
  },
>>>>>>> 781d214e
};<|MERGE_RESOLUTION|>--- conflicted
+++ resolved
@@ -1,4 +1,4 @@
-<<<<<<< HEAD
+/** feature/auth-updates
 /**
  * Email Service
  * 
@@ -148,7 +148,7 @@
 module.exports = {
   sendPaymentReceipt,
   sendBookingPass
-=======
+
 import nodemailer from "nodemailer";
 
 export const emailService = {
@@ -168,5 +168,4 @@
       html,
     });
   },
->>>>>>> 781d214e
 };