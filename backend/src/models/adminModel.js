import mongoose from "mongoose";

const adminSchema = new mongoose.Schema(
  {
    username: { type: String, required: true },
    email: { type: String, required: true, unique: true, lowercase: true },
    password: { type: String, required: true, minlength: 6 },
    role: { type: String, default: "admin" },
    lastLogin: { type: Date, default: Date.now },
    permissions: { type: [String], default: [] },
  },
  { timestamps: true }
);

<<<<<<< HEAD
    
});

<<<<<<< HEAD
module.exportmongoose.model(Admin, adminSchema)
=======
module.export = mongoose.model(Admin, adminSchema);
>>>>>>> fcb629f98e8706813c486e845909a9a2bbbc375e
=======
export default mongoose.model("Admin", adminSchema);
>>>>>>> 781d214e
<|MERGE_RESOLUTION|>--- conflicted
+++ resolved
@@ -11,16 +11,6 @@
   },
   { timestamps: true }
 );
-
-<<<<<<< HEAD
     
 });
-
-<<<<<<< HEAD
-module.exportmongoose.model(Admin, adminSchema)
-=======
-module.export = mongoose.model(Admin, adminSchema);
->>>>>>> fcb629f98e8706813c486e845909a9a2bbbc375e
-=======
-export default mongoose.model("Admin", adminSchema);
->>>>>>> 781d214e
+module.exportmongoose.model(Admin, adminSchema)